/*
 *  Copyright (c) 2021-2023 twinlife SA.
 *
 *  All Rights Reserved.
 *
 *  Contributors:
 *   Stephane Carrez (Stephane.Carrez@twin.life)
 *   Olivier Dupont (olivier.dupont@twin.life)
 *   Romain Kolb (romain.kolb@skyrock.com)
 */
import { TFunction } from "i18next";
import React, { Component, ReactNode, RefObject, useEffect, useState } from "react";
import "react-confirm-alert/src/react-confirm-alert.css";
import { Trans, useTranslation } from "react-i18next";
import { NavigateFunction, useNavigate, useParams } from "react-router-dom";
import camOffIcon from "../assets/cam-off.svg";
import camOnIcon from "../assets/cam-on.svg";
import micOffIcon from "../assets/mic-off.svg";
import micOnIcon from "../assets/mic-on.svg";
import phoneCallIcon from "../assets/phone-call.svg";
import switchCamIcon from "../assets/switch-cam.svg";
import { CallObserver } from "../calls/CallObserver";
import { CallParticipant } from "../calls/CallParticipant";
import { CallParticipantEvent } from "../calls/CallParticipantEvent";
import { CallParticipantObserver } from "../calls/CallParticipantObserver";
import { CallService } from "../calls/CallService";
import { CallStatus, CallStatusOps } from "../calls/CallStatus";
import Alert from "../components/Alert";
import Header from "../components/Header";
import InitializationPanel from "../components/InitializationPanel";
import ParticipantsGrid from "../components/ParticipantsGrid";
import SelectDevicesButton from "../components/SelectDevicesButton";
import StoresBadges from "../components/StoresBadges";
import Thanks from "../components/Thanks";
import WhiteButton from "../components/WhiteButton";
import { TwincodeInfo } from "../services/ContactService";
import { PeerCallService, TerminateReason } from "../services/PeerCallService";
import IsMobile from "../utils/IsMobile";

type FacingMode = "user" | "environment";

interface CallProps {
	id: string;
	t: TFunction<"translation", undefined, "translation">;
	navigate: NavigateFunction;
}

interface CallState {
	initializing: boolean;
	guestName: string;
	guestNameError: boolean;
	twincode: TwincodeInfo;
	status: CallStatus;
	audioMute: boolean;
	videoMute: boolean;
	terminateReason: TerminateReason | null;
	participants: Array<CallParticipant>;
	displayThanks: boolean;
	audioDevices: MediaDeviceInfo[];
	videoDevices: MediaDeviceInfo[];
	facingMode: FacingMode;
	usedAudioDevice: string;
	usedVideoDevice: string;
	alertOpen: boolean;
	alertTitle: string;
	alertContent: ReactNode;
}

const APP_TRANSFER: boolean = import.meta.env.VITE_APP_TRANSFER === "true";

class Call extends Component<CallProps, CallState> implements CallParticipantObserver, CallObserver {
	private localVideoRef: RefObject<HTMLVideoElement> = React.createRef();
	private peerCallService: PeerCallService = new PeerCallService();
	private callService: CallService = new CallService(this.peerCallService, this, this);

	state: CallState = {
		initializing: true,
        guestName: this.getGuestName(),
		guestNameError: false,
		status: CallStatus.IDDLE,
		twincode: {
			name: null,
			description: null,
			avatarId: null,
			audio: false,
			video: false,
			transfer: false,
		},
		audioMute: false,
		videoMute: false,
		terminateReason: null,
		participants: [],
		displayThanks: false,
		audioDevices: [],
		videoDevices: [],
		facingMode: "user",
		usedAudioDevice: "",
		usedVideoDevice: "",
		alertOpen: false,
		alertTitle: "",
		alertContent: <></>,
	};

<<<<<<< HEAD
    componentDidMount = () => {
        this.init();
    };

    init = () => {
        this.setState({
            initializing: true,
            videoMute: true,
            displayThanks: false,
            status: CallStatus.IDDLE,
            audioMute: false,
            terminateReason: null,
            participants: [],
            alertOpen: false,
            alertTitle: "",
            alertContent: <></>,
        });
        if (!this.callService) {
            this.callService = new CallService(this.peerCallService, this, this);
        }
    };

    /**
     * The call status was changed.
     *
     * @param {CallStatus} status the new call status.
     */
    onUpdateCallStatus(status: CallStatus): void {
        console.log("New call status ", CallStatus[status]);

        this.setState({status: status});
    }

    onOverrideAudioVideo(audio: boolean, video: boolean): void {
        const videoChanged = video ? this.state.videoMute : !this.state.videoMute;
        if(videoChanged){
            this.toggleVideo();
        }

        const audioChanged = audio ? this.state.audioMute : !this.state.audioMute;
        if(audioChanged){
            this.toggleAudio();
        }
    }

    /**
     * Called when the call is terminated.
     *
     * @param reason the call termination reason.
     */
    onTerminateCall(reason: TerminateReason): void {
        console.log("Call terminated " + reason);

        this.setState({
            terminateReason: reason,
            status: CallStatus.TERMINATED,
            alertOpen: false,
            alertTitle: "",
            alertContent: <></>,
        });

        this.callService = null as any;

        setTimeout(() => {
            this.setState({displayThanks: true});
        }, CallService.FINISH_TIMEOUT);
    }

    /**
     * A new participant is added to the call group.
     *
     * @param {CallParticipant} participant the participant.
     */
    onAddParticipant(participant: CallParticipant): void {
        console.log("Add new participant ", participant);

        let participants: Array<CallParticipant> = this.callService.getParticipants();
        this.setState({participants: participants});
    }

    /**
     * One or several participants are removed from the call.
     *
     * @param {CallParticipant[]} participants the list of participants being removed.
     */
    onRemoveParticipants(participants: Array<CallParticipant>): void {
        console.log("Remove participants ");
        let list: Array<CallParticipant> = this.callService.getParticipants();
        this.setState({participants: list});
    }

    /**
     * An event occurred for the participant and its state was changed.
     *
     * @param {CallParticipant} participant the participant.
     * @param {CallParticipantEvent} event the event that occurred.
     */
    onEventParticipant(participant: CallParticipant, event: CallParticipantEvent): void {
        console.log("Participant event: ", event);

        let participants: Array<CallParticipant> = this.callService.getParticipants();
        this.setState({participants: participants});
    }

    setUsedDevices() {
        const mediaStream = this.callService.getMediaStream();
        for (const track of mediaStream.getTracks()) {
            if (track.kind === "audio") {
                this.setState({usedAudioDevice: track.getSettings().deviceId ?? ""});
            }
            if (track.kind === "video") {
                this.setState({usedVideoDevice: track.getSettings().deviceId ?? ""});
            }
        }
    }

    handleTerminateClick: React.MouseEventHandler<HTMLDivElement> = (ev: React.MouseEvent<HTMLDivElement>) => {
        ev.preventDefault();

        if (CallStatusOps.isActive(this.state.status)) {
            this.callService.actionTerminateCall("success");
        } else {
            this.callService.actionTerminateCall("cancel");
        }
    };

    muteAudioClick: React.MouseEventHandler<HTMLDivElement> = (ev: React.MouseEvent<HTMLDivElement>) => {
        ev.preventDefault();
        this.toggleAudio();
    };


    private toggleAudio = () => {
        const {audioMute} = this.state;
        this.setState({audioMute: !audioMute}, () => {
            const {audioMute} = this.state;
            this.callService.actionAudioMute(audioMute);
        });
    };

    muteVideoClick: React.MouseEventHandler<HTMLDivElement> = (ev: React.MouseEvent<HTMLDivElement>) => {
        ev.preventDefault();
        this.toggleVideo();
    };

    private toggleVideo = () => {
        if (this.state.twincode.video) {
            const {videoMute} = this.state;

            this.setState({videoMute: !videoMute}, async () => {
                const {status, videoMute, facingMode, usedVideoDevice} = this.state;
                if (!videoMute && !this.callService.hasVideoTrack()) {
                    try {
                        const mediaStream: MediaStream = await navigator.mediaDevices.getUserMedia({
                            audio: false,
                            video: {
                                facingMode: facingMode,
                                deviceId: usedVideoDevice,
                            },
                        });

                        const devices = await navigator.mediaDevices.enumerateDevices();
                        this.setState({
                            videoDevices: devices.filter((device) => device.kind === "videoinput").slice(),
                        });

                        const videoTrack = mediaStream.getVideoTracks()[0];
                        this.callService.addOrReplaceVideoTrack(videoTrack);
                        this.setUsedDevices();
                    } catch (error) {
                        console.log("Add video track error", error);
                        if (error instanceof DOMException) {
                            console.log("Mute video DOMException", error.name);
                            let alertMessage = <></>;
                            switch (error.name) {
                                case "NotAllowedError":
                                    console.log("NOT ALLOWED");
                                    alertMessage = <div>{this.props.t("camera_access_denied")}</div>;
                                    break;
                                case "NotFoundError":
                                    console.log("NOT FOUND");
                                    alertMessage = <div>{this.props.t("camera_access_not_found")}</div>;
                                    break;
                                default:
                                    console.log("DEFAULT ERROR");
                                    alertMessage = <div>{this.props.t("camera_access_error")}</div>;
                                    break;
                            }
                            this.setState({
                                alertOpen: true,
                                alertTitle: this.props.t("camera_access"),
                                alertContent: (
                                    <>
                                        {alertMessage}
                                        <div className="mt-6 text-right">
                                            <button
                                                type="button"
                                                className="inline-flex w-full justify-center rounded-md bg-white/90 px-2 py-1 text-xs text-gray-900 shadow-sm ring-1 ring-inset ring-gray-300 hover:bg-gray-50 sm:mt-0 sm:w-auto"
                                                onClick={() => this.setState({alertOpen: false})}
                                            >
                                                OK
                                            </button>
                                        </div>
                                        {" "}
                                    </>
                                ),
                            });
                        }
                        this.setState({videoMute: true});
                    }
                }

                if (this.callService.hasVideoTrack() && CallStatusOps.isActive(status)) {
                    this.callService.actionCameraMute(videoMute);
                }
            });
        }
    };

    switchCameraClick: React.MouseEventHandler<HTMLDivElement> = (ev: React.MouseEvent<HTMLDivElement>) => {
        ev.preventDefault();
        if (this.state.twincode.video) {
            if (IsMobile()) {
                this.setState(
                    ({facingMode}) => {
                        return {facingMode: facingMode === "user" ? "environment" : "user"};
                    },
                    async () => {
                        const {facingMode, status} = this.state;
                        try {
                            const mediaStream: MediaStream = await navigator.mediaDevices.getUserMedia({
                                audio: false,
                                video: {
                                    facingMode,
                                },
                            });
                            const videoTrack = mediaStream.getVideoTracks()[0];
                            this.callService.addOrReplaceVideoTrack(videoTrack);
                        } catch (error) {
                            console.log("Replace video track error", error);
                        }
                    }
                );
            } else {
                console.log(this.state.audioDevices);
                console.log(this.state.videoDevices);
            }
        }
    };

    selectAudioDevice = async (deviceId: string) => {
        try {
            this.setState({usedAudioDevice: deviceId});
            const mediaStream: MediaStream = await navigator.mediaDevices.getUserMedia({
                audio: {deviceId},
                video: false,
            });
            const audioTrack = mediaStream.getAudioTracks()[0];
            this.callService.addOrReplaceAudioTrack(audioTrack);
            this.setUsedDevices();
        } catch (error) {
            console.log("Select audio device error", error);
        }
    };

    selectVideoDevice = async (deviceId: string) => {
        try {
            this.setState({usedVideoDevice: deviceId});
            if (this.callService.hasVideoTrack()) {
                const mediaStream: MediaStream = await navigator.mediaDevices.getUserMedia({
                    audio: false,
                    video: {deviceId},
                });
                const videoTrack = mediaStream.getVideoTracks()[0];
                this.callService.addOrReplaceVideoTrack(videoTrack);
                this.setUsedDevices();
            }
        } catch (error) {
            console.log("Select video device error", error);
        }
    };

    handleCallClick: React.MouseEventHandler<HTMLButtonElement> = (ev: React.MouseEvent<HTMLButtonElement>) => {
        const {twincode, guestName} = this.state;
        if (guestName === "") {
            this.setState({guestNameError: true});
            console.error("Identity name needed");
            return;
        }

        this.callService.setIdentity(guestName, new ArrayBuffer(0));

        let name: string = twincode.name ? twincode.name : "Unknown";
        let video: boolean = !this.state.videoMute;
        let transfer: boolean = twincode.transfer;
        let avatarUrl: string = import.meta.env.VITE_REST_URL + "/images/" + twincode.avatarId;
        this.callService.actionOutgoingCall(this.props.id, video, transfer, name, avatarUrl);
        ev.preventDefault();
    };

    handleTransferClick: React.MouseEventHandler<HTMLButtonElement> = (ev: React.MouseEvent<HTMLButtonElement>) => {
        const {twincode, guestName, status} = this.state;

        if(!CallStatusOps.isActive(status) || !twincode.transfer){
            console.error("Can't transfer: call active="+CallStatusOps.isActive(status)+", twincode.transfer="+twincode.transfer);
            return;
        }

        this.callService.setIdentity(guestName, new ArrayBuffer(0));

        let name: string = twincode.name ? twincode.name : "Unknown";
        let transfer: boolean = twincode.transfer;
        let avatarUrl: string = import.meta.env.VITE_REST_URL + "/images/" + twincode.avatarId;
        this.callService.actionAddCallParticipant(this.props.id, transfer, name, avatarUrl);
        ev.preventDefault();
    };

    getTerminateReasonMessage = (terminateReason: TerminateReason): string => {
        let terminatedConnectionLabelID = "";
        switch (terminateReason) {
            case "success":
                terminatedConnectionLabelID = "audio_call_activity_terminate";
                break;
            case "busy":
                terminatedConnectionLabelID = "audio_call_activity_terminate_busy";
                break;
            case "cancel":
                terminatedConnectionLabelID = "audio_call_activity_terminate_cancel";
                break;
            case "connectivity-error":
                terminatedConnectionLabelID = "audio_call_activity_terminate_connectivity_error";
                break;
            case "decline":
                terminatedConnectionLabelID = "audio_call_activity_terminate_decline";
                break;
            case "gone":
                terminatedConnectionLabelID = "audio_call_activity_terminate_gone";
                break;
            case "revoked":
                terminatedConnectionLabelID = "audio_call_activity_terminate_revoked";
                break;
            case "expired":
                terminatedConnectionLabelID = "audio_call_activity_terminate_timeout";
                break;
            case "general-error":
                console.error("PeerConnectionService.TerminateReason.GENERAL_ERROR");
                return "";
            default:
                return "";
        }
        return terminatedConnectionLabelID;
    };

    getGuestName(): string {
        return window.localStorage.getItem("guestName") ?? this.props.t("guest");
    }

    render() {
        const {id, t} = this.props;
        const {
            initializing,
            guestName,
            guestNameError,
            twincode,
            videoMute,
            audioMute,
            status,
            terminateReason,
            displayThanks,
            audioDevices,
            videoDevices,
            usedAudioDevice,
            usedVideoDevice,
            alertOpen,
            alertTitle,
            alertContent,
        } = this.state;

        if (displayThanks) {
            return <Thanks onCallBackClick={this.init}/>;
        }

        return (
            <div className=" flex h-full w-screen flex-col bg-black p-4">
                <Header/>

                {initializing && (
                    <SetupPanel
                        twincodeId={id}
                        twincode={twincode}
                        audioDevices={audioDevices}
                        // videoDevices={videoDevices}
                        usedAudioDevice={usedAudioDevice}
                        // usedVideoDevice={usedVideoDevice}
                        setTwincode={(twincode) => this.setState({twincode})}
                        setEnumeratedDevices={(devices) => this.setState(devices)}
                        setUsedAudioDevice={(usedAudioDevice) => this.setState({usedAudioDevice})}
                        // setUsedVideoDevice={(usedVideoDevice) => this.setState({ usedVideoDevice })}
                        onAddOrReplaceAudioTrack={(audioTrack) => {
                            this.callService.addOrReplaceAudioTrack(audioTrack);
                            this.setUsedDevices();
                        }}
                        onComplete={() => {
                            if (
                                !(document as any).webkitVisibilityState ||
                                (document as any).webkitVisibilityState !== "prerender"
                            ) {
                                this.peerCallService.setupWebsocket();
                                setTimeout(() => {
                                    this.setState({initializing: false});
                                }, 2000);
                            }
                        }}
                    />
                )}

                {!initializing && !CallStatusOps.isTerminated(status) && (
                    <ParticipantsGrid
                        localVideoRef={this.localVideoRef}
                        localMediaStream={this.callService.getMediaStream()}
                        videoMute={videoMute}
                        twincode={twincode}
                        participants={this.state.participants}
                        isIddle={CallStatusOps.isIddle(status)}
                        guestName={guestName}
                        guestNameError={guestNameError}
                        setGuestName={(guestName: string) => {
                            this.setState({guestName, guestNameError: guestName === ""});
                            window.localStorage.setItem("guestName", guestName);
                        }
                        }
                        muteVideoClick={this.muteVideoClick}
                    />
                )}

                {!initializing && CallStatusOps.isTerminated(status) && terminateReason && (
                    <div className="flex w-full flex-1 items-center justify-center text-center">
=======
	componentDidMount = () => {
		this.init();
	};

	init = () => {
		this.setState({
			initializing: true,
			videoMute: true,
			displayThanks: false,
			status: CallStatus.IDDLE,
			audioMute: false,
			terminateReason: null,
			participants: [],
			alertOpen: false,
			alertTitle: "",
			alertContent: <></>,
		});
		if (!this.callService) {
			this.callService = new CallService(this.peerCallService, this, this);
		}
	};

	/**
	 * The call status was changed.
	 *
	 * @param {CallStatus} status the new call status.
	 */
	onUpdateCallStatus(status: CallStatus): void {
		console.log("New call status ", CallStatus[status]);

		this.setState({ status: status });
	}

	onOverrideAudioVideo(audio: boolean, video: boolean): void {
		const videoChanged = video ? this.state.videoMute : !this.state.videoMute;
		if (videoChanged) {
			this.toggleVideo();
		}

		const audioChanged = audio ? this.state.audioMute : !this.state.audioMute;
		if (audioChanged) {
			this.toggleAudio();
		}
	}

	/**
	 * Called when the call is terminated.
	 *
	 * @param reason the call termination reason.
	 */
	onTerminateCall(reason: TerminateReason): void {
		console.log("Call terminated " + reason);

		this.setState({
			terminateReason: reason,
			status: CallStatus.TERMINATED,
			alertOpen: false,
			alertTitle: "",
			alertContent: <></>,
		});

		this.callService = null as any;

		setTimeout(() => {
			this.setState({ displayThanks: true });
		}, CallService.FINISH_TIMEOUT);
	}

	/**
	 * A new participant is added to the call group.
	 *
	 * @param {CallParticipant} participant the participant.
	 */
	onAddParticipant(participant: CallParticipant): void {
		console.log("Add new participant ", participant);

		const participants: Array<CallParticipant> = this.callService.getParticipants();
		this.setState({ participants: participants });
	}

	/**
	 * One or several participants are removed from the call.
	 *
	 * @param {CallParticipant[]} participants the list of participants being removed.
	 */
	onRemoveParticipants(participants: Array<CallParticipant>): void {
		console.log("Remove participants ");
		const list: Array<CallParticipant> = this.callService.getParticipants();
		this.setState({ participants: list });
	}

	/**
	 * An event occurred for the participant and its state was changed.
	 *
	 * @param {CallParticipant} participant the participant.
	 * @param {CallParticipantEvent} event the event that occurred.
	 */
	onEventParticipant(participant: CallParticipant, event: CallParticipantEvent): void {
		console.log("Participant event: " + event);

		const participants: Array<CallParticipant> = this.callService.getParticipants();
		this.setState({ participants: participants });
	}

	setUsedDevices() {
		const mediaStream = this.callService.getMediaStream();
		for (const track of mediaStream.getTracks()) {
			if (track.kind === "audio") {
				this.setState({ usedAudioDevice: track.getSettings().deviceId ?? "" });
			}
			if (track.kind === "video") {
				this.setState({ usedVideoDevice: track.getSettings().deviceId ?? "" });
			}
		}
	}

	handleTerminateClick: React.MouseEventHandler<HTMLDivElement> = (ev: React.MouseEvent<HTMLDivElement>) => {
		ev.preventDefault();

		if (CallStatusOps.isActive(this.state.status)) {
			this.callService.actionTerminateCall("success");
		} else {
			this.callService.actionTerminateCall("cancel");
		}
	};

	muteAudioClick: React.MouseEventHandler<HTMLDivElement> = (ev: React.MouseEvent<HTMLDivElement>) => {
		ev.preventDefault();
		this.toggleAudio();
	};

	private toggleAudio = () => {
		const { audioMute } = this.state;
		this.setState({ audioMute: !audioMute }, () => {
			const { audioMute } = this.state;
			this.callService.actionAudioMute(audioMute);
		});
	};

	muteVideoClick: React.MouseEventHandler<HTMLDivElement> = (ev: React.MouseEvent<HTMLDivElement>) => {
		ev.preventDefault();
		this.toggleVideo();
	};

	private toggleVideo = () => {
		if (this.state.twincode.video) {
			const { videoMute } = this.state;

			this.setState({ videoMute: !videoMute }, async () => {
				const { status, videoMute } = this.state;
				if (!videoMute && !this.callService.hasVideoTrack()) {
					await this.askForMediaPermission("video");
				}

				if (this.callService.hasVideoTrack() && CallStatusOps.isActive(status)) {
					this.callService.actionCameraMute(videoMute);
				}
			});
		}
	};

	switchCameraClick: React.MouseEventHandler<HTMLDivElement> = (ev: React.MouseEvent<HTMLDivElement>) => {
		ev.preventDefault();
		if (this.state.twincode.video) {
			if (IsMobile()) {
				this.setState(
					({ facingMode }) => {
						return { facingMode: facingMode === "user" ? "environment" : "user" };
					},
					async () => {
						const { facingMode, status } = this.state;
						try {
							const mediaStream: MediaStream = await navigator.mediaDevices.getUserMedia({
								audio: false,
								video: {
									facingMode,
								},
							});
							const videoTrack = mediaStream.getVideoTracks()[0];
							this.callService.addOrReplaceVideoTrack(videoTrack);
						} catch (error) {
							console.log("Replace video track error", error);
						}
					}
				);
			} else {
				console.log(this.state.audioDevices);
				console.log(this.state.videoDevices);
			}
		}
	};

	selectAudioDevice = async (deviceId: string) => {
		try {
			this.setState({ usedAudioDevice: deviceId });
			const mediaStream: MediaStream = await navigator.mediaDevices.getUserMedia({
				audio: { deviceId },
				video: false,
			});
			const audioTrack = mediaStream.getAudioTracks()[0];
			this.callService.addOrReplaceAudioTrack(audioTrack);
			this.setUsedDevices();
		} catch (error) {
			console.log("Select audio device error", error);
		}
	};

	selectVideoDevice = async (deviceId: string) => {
		try {
			this.setState({ usedVideoDevice: deviceId });
			if (this.callService.hasVideoTrack()) {
				const mediaStream: MediaStream = await navigator.mediaDevices.getUserMedia({
					audio: false,
					video: { deviceId },
				});
				const videoTrack = mediaStream.getVideoTracks()[0];
				this.callService.addOrReplaceVideoTrack(videoTrack);
				this.setUsedDevices();
			}
		} catch (error) {
			console.log("Select video device error", error);
		}
	};

	handleCallClick: React.MouseEventHandler<HTMLButtonElement> = async (ev: React.MouseEvent<HTMLButtonElement>) => {
		const { twincode, guestName } = this.state;
		if (guestName === "") {
			this.setState({ guestNameError: true });
			console.error("Identity name needed");
			return;
		}

		if (!this.callService.hasAudioTrack()) {
			if (!(await this.askForMediaPermission("audio"))) {
				return;
			}
		}

		this.callService.setIdentity(guestName, new ArrayBuffer(0));

		const name: string = twincode.name ? twincode.name : "Unknown";
		const video: boolean = !this.state.videoMute;
		const transfer: boolean = twincode.transfer;
		const avatarUrl: string = import.meta.env.VITE_REST_URL + "/images/" + twincode.avatarId;
		this.callService.actionOutgoingCall(this.props.id, video, transfer, name, avatarUrl);
		ev.preventDefault();
	};

	askForMediaPermission = async (kind: "audio" | "video"): Promise<boolean> => {
		const { facingMode } = this.state;

		try {
			// We need to ask for devices access this way first to be able to fetch devices labels with enumerateDevices
			// (https://developer.mozilla.org/en-US/docs/Web/API/MediaDeviceInfo/label)
			const mediaStream = await navigator.mediaDevices.getUserMedia({
				audio: kind === "audio",
				video: kind === "video" ? { facingMode } : false,
			});
			for (const track of mediaStream.getTracks()) {
				if (track.kind === "audio" && kind === "audio") {
					this.callService.addOrReplaceAudioTrack(track);
					this.setUsedDevices();
				}
				if (track.kind === "video" && kind === "video") {
					this.callService.addOrReplaceVideoTrack(track);
					this.setUsedDevices();
				}
				mediaStream.removeTrack(track);
			}

			const devices = await navigator.mediaDevices.enumerateDevices();
			const enumeratedDevices = {
				audioDevices: devices.filter((device) => device.kind === "audioinput").slice(),
				videoDevices: devices.filter((device) => device.kind === "videoinput").slice(),
			};
			this.setState(enumeratedDevices);

			for (const track of mediaStream.getTracks()) {
				track.stop();
			}
			return true;
		} catch (error: unknown) {
			if (error instanceof DOMException) {
				// Inside this block, err is known to be a ValidationError
				console.error("Error during permissions granting", kind, error.name);
				let alertMessage = <></>;
				switch (error.name) {
					case "NotAllowedError":
						console.log("NOT ALLOWED");
						alertMessage = (
							<div>
								{this.props.t(kind === "audio" ? "microphone_access_denied" : "camera_access_denied")}
							</div>
						);
						break;
					case "NotFoundError":
						console.log("NOT FOUND");
						alertMessage = (
							<div>
								{this.props.t(
									kind === "audio" ? "microphone_access_not_found" : "camera_access_not_found"
								)}
							</div>
						);
						break;
					default:
						console.log("DEFAULT ERROR");
						alertMessage = (
							<div>
								{this.props.t(kind === "audio" ? "microphone_access_error" : "camera_access_error")}
							</div>
						);
						break;
				}
				this.setState({
					videoMute: kind === "video" || this.state.videoMute,
					alertOpen: true,
					alertTitle: this.props.t(kind === "audio" ? "microphone_access" : "camera_access"),
					alertContent: (
						<>
							{alertMessage}
							<div className="mt-6 text-right">
								<button
									type="button"
									className="inline-flex w-full justify-center rounded-md bg-white/90 px-2 py-1 text-xs text-gray-900 shadow-sm ring-1 ring-inset ring-gray-300 hover:bg-gray-50 sm:mt-0 sm:w-auto"
									onClick={() => this.setState({ alertOpen: false })}
								>
									OK
								</button>
							</div>
						</>
					),
				});
			} else {
				console.error(error);
			}
		}
		return false;
	};

	handleTransferClick: React.MouseEventHandler<HTMLButtonElement> = (ev: React.MouseEvent<HTMLButtonElement>) => {
		const { twincode, guestName, status } = this.state;

		if (!CallStatusOps.isActive(status) || !twincode.transfer) {
			console.error(
				"Can't transfer: call active=" +
					CallStatusOps.isActive(status) +
					", twincode.transfer=" +
					twincode.transfer
			);
			return;
		}

		this.callService.setIdentity(guestName, new ArrayBuffer(0));

		const name: string = twincode.name ? twincode.name : "Unknown";
		const transfer: boolean = twincode.transfer;
		const avatarUrl: string = import.meta.env.VITE_REST_URL + "/images/" + twincode.avatarId;
		this.callService.actionAddCallParticipant(this.props.id, transfer, name, avatarUrl);
		ev.preventDefault();
	};

	getTerminateReasonMessage = (terminateReason: TerminateReason): string => {
		let terminatedConnectionLabelID = "";
		switch (terminateReason) {
			case "success":
				terminatedConnectionLabelID = "audio_call_activity_terminate";
				break;
			case "busy":
				terminatedConnectionLabelID = "audio_call_activity_terminate_busy";
				break;
			case "cancel":
				terminatedConnectionLabelID = "audio_call_activity_terminate_cancel";
				break;
			case "connectivity-error":
				terminatedConnectionLabelID = "audio_call_activity_terminate_connectivity_error";
				break;
			case "decline":
				terminatedConnectionLabelID = "audio_call_activity_terminate_decline";
				break;
			case "gone":
				terminatedConnectionLabelID = "audio_call_activity_terminate_gone";
				break;
			case "revoked":
				terminatedConnectionLabelID = "audio_call_activity_terminate_revoked";
				break;
			case "expired":
				terminatedConnectionLabelID = "audio_call_activity_terminate_timeout";
				break;
			case "general-error":
				console.error("PeerConnectionService.TerminateReason.GENERAL_ERROR");
				return "";
			default:
				return "";
		}
		return terminatedConnectionLabelID;
	};

	render() {
		const { id, t } = this.props;
		const {
			initializing,
			guestName,
			guestNameError,
			twincode,
			videoMute,
			audioMute,
			status,
			terminateReason,
			displayThanks,
			audioDevices,
			videoDevices,
			usedAudioDevice,
			usedVideoDevice,
			alertOpen,
			alertTitle,
			alertContent,
		} = this.state;

		if (displayThanks) {
			return <Thanks onCallBackClick={this.init} />;
		}

		return (
			<div className=" flex h-full w-screen flex-col bg-black p-4">
				<Header />

				{initializing && (
					<InitializationPanel
						twincodeId={id}
						twincode={twincode}
						onComplete={(twincode) => {
							this.setState({ twincode, initializing: false });
							if (
								!(document as any).webkitVisibilityState ||
								(document as any).webkitVisibilityState !== "prerender"
							) {
								this.peerCallService.setupWebsocket();
							}
						}}
					/>
				)}

				{!initializing && !CallStatusOps.isTerminated(status) && (
					<ParticipantsGrid
						localVideoRef={this.localVideoRef}
						localMediaStream={this.callService.getMediaStream()}
						videoMute={videoMute}
						twincode={twincode}
						participants={this.state.participants}
						isIddle={CallStatusOps.isIddle(status)}
						guestName={guestName}
						guestNameError={guestNameError}
						setGuestName={(guestName: string) =>
							this.setState({ guestName, guestNameError: guestName === "" })
						}
						muteVideoClick={this.muteVideoClick}
					/>
				)}

				{!initializing && CallStatusOps.isTerminated(status) && terminateReason && (
					<div className="flex w-full flex-1 items-center justify-center text-center">
>>>>>>> d1ca6233
						<span>
							<Trans
								i18nKey={this.getTerminateReasonMessage(terminateReason)}
								values={{ contactName: twincode?.name }}
								t={t}
							/>
						</span>
					</div>
				)}

				{!initializing && !CallStatusOps.isTerminated(status) && (
					<CallButtons
						status={status}
						handleCallClick={this.handleCallClick}
						handleHangUpClick={this.handleTerminateClick}
						handleTransferClick={this.handleTransferClick}
						audioMute={audioMute}
						muteAudioClick={this.muteAudioClick}
						hasVideo={twincode.video}
						videoMute={videoMute}
						muteVideoClick={this.muteVideoClick}
						switchCameraClick={this.switchCameraClick}
						audioDevices={audioDevices}
						videoDevices={videoDevices}
						usedAudioDevice={usedAudioDevice}
						usedVideoDevice={usedVideoDevice}
						selectAudioDevice={this.selectAudioDevice}
						selectVideoDevice={this.selectVideoDevice}
					/>
				)}

				{CallStatusOps.isIddle(status) && (
					<>
						<div className="py-6 text-center font-light">{t("next_time_app")}</div>
						<div className="mx-auto">
							<StoresBadges />
						</div>
					</>
				)}

				<Alert
					title={alertTitle}
					isOpen={alertOpen}
					content={alertContent}
					onClose={() => this.setState({ alertOpen: false })}
				/>
			</div>
		);
	}
}

const CallButtons = ({
	status,
	handleCallClick,
	handleHangUpClick: hangUpClick,
	handleTransferClick,
	audioMute,
	muteAudioClick,
	hasVideo,
	videoMute,
	muteVideoClick,
	switchCameraClick,
	audioDevices,
	videoDevices,
	usedAudioDevice,
	usedVideoDevice,
	selectAudioDevice,
	selectVideoDevice,
}: {
	status: CallStatus;
	handleCallClick: React.MouseEventHandler;
	handleHangUpClick: React.MouseEventHandler;
	handleTransferClick: React.MouseEventHandler;
	audioMute: boolean;
	muteAudioClick: React.MouseEventHandler;
	hasVideo: boolean;
	videoMute: boolean;
	muteVideoClick: React.MouseEventHandler;
	switchCameraClick: React.MouseEventHandler;
	audioDevices: MediaDeviceInfo[];
	videoDevices: MediaDeviceInfo[];
	usedAudioDevice: string;
	usedVideoDevice: string;
	selectAudioDevice: (deviceId: string) => void;
	selectVideoDevice: (deviceId: string) => void;
}) => {
<<<<<<< HEAD
    const {t} = useTranslation();
    const inCall = CallStatusOps.isActive(status);
    const isIddle = CallStatusOps.isIddle(status);
    const inTransfer = APP_TRANSFER && inCall;

    return (
        <div
            className="mx-auto flex w-full items-center justify-between md:w-96 md:rounded-lg md:bg-zinc-800 md:px-4 md:py-2">
            <div>
                <button
                    className={[
                        "flex items-center justify-center rounded-full px-6 py-3 text-white transition ",
                        isIddle
                            ? "bg-blue hover:bg-blue/90 active:bg-blue/80"
                            : "bg-red hover:bg-red/90 active:bg-red/80",
                    ].join(" ")}
                    onClick={isIddle ? handleCallClick : hangUpClick}
                >
                    <img src={phoneCallIcon} alt="" className="mr-3"/>
                    {inCall ? (
                        <Timer/>
                    ) : (
                        <span className="font-light">{isIddle ? t("call") : t("audio_call_activity_calling")}</span>
                    )}
                </button>
            </div>
            {inTransfer &&
                <div>
                    <button
                        className="flex items-center justify-center rounded-full px-6 py-3 text-white transition bg-blue hover:bg-blue/90 active:bg-blue/80"
                        onClick={handleTransferClick}
                    >
                        <img src={phoneCallIcon} alt="" className="mr-3"/>
                        <span className="font-light">Transfer</span>
                    </button>
                </div>
            }

            <div className="flex items-center justify-end">
                {!videoMute && IsMobile() && hasVideo && (
                    <button
                        className=" ml-3 rounded-full bg-white p-2 hover:bg-white/90 active:bg-white/80 "
                        onClick={switchCameraClick}
                    >
                        <img src={switchCamIcon} alt=""/>
                    </button>
                )}
                {inCall && (
                    <WhiteButton onClick={muteAudioClick} className="ml-3 rounded-full ">
                        <img src={audioMute ? micOffIcon : micOnIcon} alt="" className="w-[37px]"/>
                    </WhiteButton>
                )}
                {hasVideo && (
                    <WhiteButton onClick={muteVideoClick} className="ml-3">
                        <img src={videoMute ? camOffIcon : camOnIcon} alt="" className="w-[37px]"/>
                    </WhiteButton>
                )}
                {!IsMobile() && (
                    <SelectDevicesButton
                        audioDevices={audioDevices}
                        videoDevices={videoDevices}
                        usedAudioDevice={usedAudioDevice}
                        usedVideoDevice={usedVideoDevice}
                        selectAudioDevice={selectAudioDevice}
                        selectVideoDevice={selectVideoDevice}
                    />
                )}
            </div>
        </div>
    );
=======
	const { t } = useTranslation();
	const inCall = CallStatusOps.isActive(status);
	const isIddle = CallStatusOps.isIddle(status);
	const inTransfer = APP_TRANSFER && inCall;

	return (
		<div className="mx-auto flex w-full items-center justify-between md:w-96 md:rounded-lg md:bg-zinc-800 md:px-4 md:py-2">
			<div>
				<button
					className={[
						"flex items-center justify-center rounded-full px-6 py-3 text-white transition ",
						isIddle
							? "bg-blue hover:bg-blue/90 active:bg-blue/80"
							: "bg-red hover:bg-red/90 active:bg-red/80",
					].join(" ")}
					onClick={isIddle ? handleCallClick : hangUpClick}
				>
					<img src={phoneCallIcon} alt="" className="mr-3" />
					{inCall ? (
						<Timer />
					) : (
						<span className="font-light">{isIddle ? t("call") : t("audio_call_activity_calling")}</span>
					)}
				</button>
			</div>
			{inTransfer && (
				<div>
					<button
						className="flex items-center justify-center rounded-full bg-blue px-6 py-3 text-white transition hover:bg-blue/90 active:bg-blue/80"
						onClick={handleTransferClick}
					>
						<img src={phoneCallIcon} alt="" className="mr-3" />
						<span className="font-light">Transfer</span>
					</button>
				</div>
			)}

			<div className="flex items-center justify-end">
				{inCall && (
					<WhiteButton onClick={muteAudioClick} className="ml-3 rounded-full ">
						<img src={audioMute ? micOffIcon : micOnIcon} alt="" className="w-[37px]" />
					</WhiteButton>
				)}
				{hasVideo && (
					<WhiteButton onClick={muteVideoClick} className="ml-3">
						<img src={videoMute ? camOffIcon : camOnIcon} alt="" className="w-[37px]" />
					</WhiteButton>
				)}
				{!videoMute && IsMobile() && hasVideo && (
					<button
						className=" ml-3 rounded-full bg-white p-2 hover:bg-white/90 active:bg-white/80 "
						onClick={switchCameraClick}
					>
						<img src={switchCamIcon} alt="" />
					</button>
				)}
				{!IsMobile() && (
					<SelectDevicesButton
						audioDevices={audioDevices}
						videoDevices={videoDevices}
						usedAudioDevice={usedAudioDevice}
						usedVideoDevice={usedVideoDevice}
						selectAudioDevice={selectAudioDevice}
						selectVideoDevice={selectVideoDevice}
					/>
				)}
			</div>
		</div>
	);
>>>>>>> d1ca6233
};

const Timer = () => {
	const [time, setTime] = useState("00:00");
	const [seconds, setSeconds] = useState(0);

	useEffect(() => {
		const interval = setInterval(incrementTime, 1000);
		return () => clearInterval(interval);
	}, []);

	useEffect(() => {
		let difference = seconds * 1000;

		const daysDifference = Math.floor(difference / 1000 / 60 / 60 / 24);
		difference -= daysDifference * 1000 * 60 * 60 * 24;

		const hoursDifference = Math.floor(difference / 1000 / 60 / 60);
		difference -= hoursDifference * 1000 * 60 * 60;
		const h = hoursDifference >= 10 ? hoursDifference : "0" + hoursDifference;

		const minutesDifference = Math.floor(difference / 1000 / 60);
		difference -= minutesDifference * 1000 * 60;
		const m = minutesDifference >= 10 ? minutesDifference : "0" + minutesDifference;

		const secondsDifference = Math.floor(difference / 1000);
		const s = secondsDifference >= 10 ? secondsDifference : "0" + secondsDifference;

		setTime(h != "00" ? h + ":" : "" + m + ":" + s);
	}, [seconds]);

	const incrementTime = () => {
		setSeconds((seconds) => seconds + 1);
	};

	return <span className="font-light">{time}</span>;
};

const CallWithParams = () => {
	const { t } = useTranslation();
	const { id } = useParams();
	const navigate = useNavigate();
	return <Call id={id!} t={t} navigate={navigate} />;
};

export default CallWithParams;<|MERGE_RESOLUTION|>--- conflicted
+++ resolved
@@ -101,445 +101,6 @@
 		alertContent: <></>,
 	};
 
-<<<<<<< HEAD
-    componentDidMount = () => {
-        this.init();
-    };
-
-    init = () => {
-        this.setState({
-            initializing: true,
-            videoMute: true,
-            displayThanks: false,
-            status: CallStatus.IDDLE,
-            audioMute: false,
-            terminateReason: null,
-            participants: [],
-            alertOpen: false,
-            alertTitle: "",
-            alertContent: <></>,
-        });
-        if (!this.callService) {
-            this.callService = new CallService(this.peerCallService, this, this);
-        }
-    };
-
-    /**
-     * The call status was changed.
-     *
-     * @param {CallStatus} status the new call status.
-     */
-    onUpdateCallStatus(status: CallStatus): void {
-        console.log("New call status ", CallStatus[status]);
-
-        this.setState({status: status});
-    }
-
-    onOverrideAudioVideo(audio: boolean, video: boolean): void {
-        const videoChanged = video ? this.state.videoMute : !this.state.videoMute;
-        if(videoChanged){
-            this.toggleVideo();
-        }
-
-        const audioChanged = audio ? this.state.audioMute : !this.state.audioMute;
-        if(audioChanged){
-            this.toggleAudio();
-        }
-    }
-
-    /**
-     * Called when the call is terminated.
-     *
-     * @param reason the call termination reason.
-     */
-    onTerminateCall(reason: TerminateReason): void {
-        console.log("Call terminated " + reason);
-
-        this.setState({
-            terminateReason: reason,
-            status: CallStatus.TERMINATED,
-            alertOpen: false,
-            alertTitle: "",
-            alertContent: <></>,
-        });
-
-        this.callService = null as any;
-
-        setTimeout(() => {
-            this.setState({displayThanks: true});
-        }, CallService.FINISH_TIMEOUT);
-    }
-
-    /**
-     * A new participant is added to the call group.
-     *
-     * @param {CallParticipant} participant the participant.
-     */
-    onAddParticipant(participant: CallParticipant): void {
-        console.log("Add new participant ", participant);
-
-        let participants: Array<CallParticipant> = this.callService.getParticipants();
-        this.setState({participants: participants});
-    }
-
-    /**
-     * One or several participants are removed from the call.
-     *
-     * @param {CallParticipant[]} participants the list of participants being removed.
-     */
-    onRemoveParticipants(participants: Array<CallParticipant>): void {
-        console.log("Remove participants ");
-        let list: Array<CallParticipant> = this.callService.getParticipants();
-        this.setState({participants: list});
-    }
-
-    /**
-     * An event occurred for the participant and its state was changed.
-     *
-     * @param {CallParticipant} participant the participant.
-     * @param {CallParticipantEvent} event the event that occurred.
-     */
-    onEventParticipant(participant: CallParticipant, event: CallParticipantEvent): void {
-        console.log("Participant event: ", event);
-
-        let participants: Array<CallParticipant> = this.callService.getParticipants();
-        this.setState({participants: participants});
-    }
-
-    setUsedDevices() {
-        const mediaStream = this.callService.getMediaStream();
-        for (const track of mediaStream.getTracks()) {
-            if (track.kind === "audio") {
-                this.setState({usedAudioDevice: track.getSettings().deviceId ?? ""});
-            }
-            if (track.kind === "video") {
-                this.setState({usedVideoDevice: track.getSettings().deviceId ?? ""});
-            }
-        }
-    }
-
-    handleTerminateClick: React.MouseEventHandler<HTMLDivElement> = (ev: React.MouseEvent<HTMLDivElement>) => {
-        ev.preventDefault();
-
-        if (CallStatusOps.isActive(this.state.status)) {
-            this.callService.actionTerminateCall("success");
-        } else {
-            this.callService.actionTerminateCall("cancel");
-        }
-    };
-
-    muteAudioClick: React.MouseEventHandler<HTMLDivElement> = (ev: React.MouseEvent<HTMLDivElement>) => {
-        ev.preventDefault();
-        this.toggleAudio();
-    };
-
-
-    private toggleAudio = () => {
-        const {audioMute} = this.state;
-        this.setState({audioMute: !audioMute}, () => {
-            const {audioMute} = this.state;
-            this.callService.actionAudioMute(audioMute);
-        });
-    };
-
-    muteVideoClick: React.MouseEventHandler<HTMLDivElement> = (ev: React.MouseEvent<HTMLDivElement>) => {
-        ev.preventDefault();
-        this.toggleVideo();
-    };
-
-    private toggleVideo = () => {
-        if (this.state.twincode.video) {
-            const {videoMute} = this.state;
-
-            this.setState({videoMute: !videoMute}, async () => {
-                const {status, videoMute, facingMode, usedVideoDevice} = this.state;
-                if (!videoMute && !this.callService.hasVideoTrack()) {
-                    try {
-                        const mediaStream: MediaStream = await navigator.mediaDevices.getUserMedia({
-                            audio: false,
-                            video: {
-                                facingMode: facingMode,
-                                deviceId: usedVideoDevice,
-                            },
-                        });
-
-                        const devices = await navigator.mediaDevices.enumerateDevices();
-                        this.setState({
-                            videoDevices: devices.filter((device) => device.kind === "videoinput").slice(),
-                        });
-
-                        const videoTrack = mediaStream.getVideoTracks()[0];
-                        this.callService.addOrReplaceVideoTrack(videoTrack);
-                        this.setUsedDevices();
-                    } catch (error) {
-                        console.log("Add video track error", error);
-                        if (error instanceof DOMException) {
-                            console.log("Mute video DOMException", error.name);
-                            let alertMessage = <></>;
-                            switch (error.name) {
-                                case "NotAllowedError":
-                                    console.log("NOT ALLOWED");
-                                    alertMessage = <div>{this.props.t("camera_access_denied")}</div>;
-                                    break;
-                                case "NotFoundError":
-                                    console.log("NOT FOUND");
-                                    alertMessage = <div>{this.props.t("camera_access_not_found")}</div>;
-                                    break;
-                                default:
-                                    console.log("DEFAULT ERROR");
-                                    alertMessage = <div>{this.props.t("camera_access_error")}</div>;
-                                    break;
-                            }
-                            this.setState({
-                                alertOpen: true,
-                                alertTitle: this.props.t("camera_access"),
-                                alertContent: (
-                                    <>
-                                        {alertMessage}
-                                        <div className="mt-6 text-right">
-                                            <button
-                                                type="button"
-                                                className="inline-flex w-full justify-center rounded-md bg-white/90 px-2 py-1 text-xs text-gray-900 shadow-sm ring-1 ring-inset ring-gray-300 hover:bg-gray-50 sm:mt-0 sm:w-auto"
-                                                onClick={() => this.setState({alertOpen: false})}
-                                            >
-                                                OK
-                                            </button>
-                                        </div>
-                                        {" "}
-                                    </>
-                                ),
-                            });
-                        }
-                        this.setState({videoMute: true});
-                    }
-                }
-
-                if (this.callService.hasVideoTrack() && CallStatusOps.isActive(status)) {
-                    this.callService.actionCameraMute(videoMute);
-                }
-            });
-        }
-    };
-
-    switchCameraClick: React.MouseEventHandler<HTMLDivElement> = (ev: React.MouseEvent<HTMLDivElement>) => {
-        ev.preventDefault();
-        if (this.state.twincode.video) {
-            if (IsMobile()) {
-                this.setState(
-                    ({facingMode}) => {
-                        return {facingMode: facingMode === "user" ? "environment" : "user"};
-                    },
-                    async () => {
-                        const {facingMode, status} = this.state;
-                        try {
-                            const mediaStream: MediaStream = await navigator.mediaDevices.getUserMedia({
-                                audio: false,
-                                video: {
-                                    facingMode,
-                                },
-                            });
-                            const videoTrack = mediaStream.getVideoTracks()[0];
-                            this.callService.addOrReplaceVideoTrack(videoTrack);
-                        } catch (error) {
-                            console.log("Replace video track error", error);
-                        }
-                    }
-                );
-            } else {
-                console.log(this.state.audioDevices);
-                console.log(this.state.videoDevices);
-            }
-        }
-    };
-
-    selectAudioDevice = async (deviceId: string) => {
-        try {
-            this.setState({usedAudioDevice: deviceId});
-            const mediaStream: MediaStream = await navigator.mediaDevices.getUserMedia({
-                audio: {deviceId},
-                video: false,
-            });
-            const audioTrack = mediaStream.getAudioTracks()[0];
-            this.callService.addOrReplaceAudioTrack(audioTrack);
-            this.setUsedDevices();
-        } catch (error) {
-            console.log("Select audio device error", error);
-        }
-    };
-
-    selectVideoDevice = async (deviceId: string) => {
-        try {
-            this.setState({usedVideoDevice: deviceId});
-            if (this.callService.hasVideoTrack()) {
-                const mediaStream: MediaStream = await navigator.mediaDevices.getUserMedia({
-                    audio: false,
-                    video: {deviceId},
-                });
-                const videoTrack = mediaStream.getVideoTracks()[0];
-                this.callService.addOrReplaceVideoTrack(videoTrack);
-                this.setUsedDevices();
-            }
-        } catch (error) {
-            console.log("Select video device error", error);
-        }
-    };
-
-    handleCallClick: React.MouseEventHandler<HTMLButtonElement> = (ev: React.MouseEvent<HTMLButtonElement>) => {
-        const {twincode, guestName} = this.state;
-        if (guestName === "") {
-            this.setState({guestNameError: true});
-            console.error("Identity name needed");
-            return;
-        }
-
-        this.callService.setIdentity(guestName, new ArrayBuffer(0));
-
-        let name: string = twincode.name ? twincode.name : "Unknown";
-        let video: boolean = !this.state.videoMute;
-        let transfer: boolean = twincode.transfer;
-        let avatarUrl: string = import.meta.env.VITE_REST_URL + "/images/" + twincode.avatarId;
-        this.callService.actionOutgoingCall(this.props.id, video, transfer, name, avatarUrl);
-        ev.preventDefault();
-    };
-
-    handleTransferClick: React.MouseEventHandler<HTMLButtonElement> = (ev: React.MouseEvent<HTMLButtonElement>) => {
-        const {twincode, guestName, status} = this.state;
-
-        if(!CallStatusOps.isActive(status) || !twincode.transfer){
-            console.error("Can't transfer: call active="+CallStatusOps.isActive(status)+", twincode.transfer="+twincode.transfer);
-            return;
-        }
-
-        this.callService.setIdentity(guestName, new ArrayBuffer(0));
-
-        let name: string = twincode.name ? twincode.name : "Unknown";
-        let transfer: boolean = twincode.transfer;
-        let avatarUrl: string = import.meta.env.VITE_REST_URL + "/images/" + twincode.avatarId;
-        this.callService.actionAddCallParticipant(this.props.id, transfer, name, avatarUrl);
-        ev.preventDefault();
-    };
-
-    getTerminateReasonMessage = (terminateReason: TerminateReason): string => {
-        let terminatedConnectionLabelID = "";
-        switch (terminateReason) {
-            case "success":
-                terminatedConnectionLabelID = "audio_call_activity_terminate";
-                break;
-            case "busy":
-                terminatedConnectionLabelID = "audio_call_activity_terminate_busy";
-                break;
-            case "cancel":
-                terminatedConnectionLabelID = "audio_call_activity_terminate_cancel";
-                break;
-            case "connectivity-error":
-                terminatedConnectionLabelID = "audio_call_activity_terminate_connectivity_error";
-                break;
-            case "decline":
-                terminatedConnectionLabelID = "audio_call_activity_terminate_decline";
-                break;
-            case "gone":
-                terminatedConnectionLabelID = "audio_call_activity_terminate_gone";
-                break;
-            case "revoked":
-                terminatedConnectionLabelID = "audio_call_activity_terminate_revoked";
-                break;
-            case "expired":
-                terminatedConnectionLabelID = "audio_call_activity_terminate_timeout";
-                break;
-            case "general-error":
-                console.error("PeerConnectionService.TerminateReason.GENERAL_ERROR");
-                return "";
-            default:
-                return "";
-        }
-        return terminatedConnectionLabelID;
-    };
-
-    getGuestName(): string {
-        return window.localStorage.getItem("guestName") ?? this.props.t("guest");
-    }
-
-    render() {
-        const {id, t} = this.props;
-        const {
-            initializing,
-            guestName,
-            guestNameError,
-            twincode,
-            videoMute,
-            audioMute,
-            status,
-            terminateReason,
-            displayThanks,
-            audioDevices,
-            videoDevices,
-            usedAudioDevice,
-            usedVideoDevice,
-            alertOpen,
-            alertTitle,
-            alertContent,
-        } = this.state;
-
-        if (displayThanks) {
-            return <Thanks onCallBackClick={this.init}/>;
-        }
-
-        return (
-            <div className=" flex h-full w-screen flex-col bg-black p-4">
-                <Header/>
-
-                {initializing && (
-                    <SetupPanel
-                        twincodeId={id}
-                        twincode={twincode}
-                        audioDevices={audioDevices}
-                        // videoDevices={videoDevices}
-                        usedAudioDevice={usedAudioDevice}
-                        // usedVideoDevice={usedVideoDevice}
-                        setTwincode={(twincode) => this.setState({twincode})}
-                        setEnumeratedDevices={(devices) => this.setState(devices)}
-                        setUsedAudioDevice={(usedAudioDevice) => this.setState({usedAudioDevice})}
-                        // setUsedVideoDevice={(usedVideoDevice) => this.setState({ usedVideoDevice })}
-                        onAddOrReplaceAudioTrack={(audioTrack) => {
-                            this.callService.addOrReplaceAudioTrack(audioTrack);
-                            this.setUsedDevices();
-                        }}
-                        onComplete={() => {
-                            if (
-                                !(document as any).webkitVisibilityState ||
-                                (document as any).webkitVisibilityState !== "prerender"
-                            ) {
-                                this.peerCallService.setupWebsocket();
-                                setTimeout(() => {
-                                    this.setState({initializing: false});
-                                }, 2000);
-                            }
-                        }}
-                    />
-                )}
-
-                {!initializing && !CallStatusOps.isTerminated(status) && (
-                    <ParticipantsGrid
-                        localVideoRef={this.localVideoRef}
-                        localMediaStream={this.callService.getMediaStream()}
-                        videoMute={videoMute}
-                        twincode={twincode}
-                        participants={this.state.participants}
-                        isIddle={CallStatusOps.isIddle(status)}
-                        guestName={guestName}
-                        guestNameError={guestNameError}
-                        setGuestName={(guestName: string) => {
-                            this.setState({guestName, guestNameError: guestName === ""});
-                            window.localStorage.setItem("guestName", guestName);
-                        }
-                        }
-                        muteVideoClick={this.muteVideoClick}
-                    />
-                )}
-
-                {!initializing && CallStatusOps.isTerminated(status) && terminateReason && (
-                    <div className="flex w-full flex-1 items-center justify-center text-center">
-=======
 	componentDidMount = () => {
 		this.init();
 	};
@@ -638,7 +199,7 @@
 	 * @param {CallParticipantEvent} event the event that occurred.
 	 */
 	onEventParticipant(participant: CallParticipant, event: CallParticipantEvent): void {
-		console.log("Participant event: " + event);
+		console.log("Participant event: ", event);
 
 		const participants: Array<CallParticipant> = this.callService.getParticipants();
 		this.setState({ participants: participants });
@@ -938,26 +499,30 @@
 		return terminatedConnectionLabelID;
 	};
 
-	render() {
-		const { id, t } = this.props;
-		const {
-			initializing,
-			guestName,
-			guestNameError,
-			twincode,
-			videoMute,
-			audioMute,
-			status,
-			terminateReason,
-			displayThanks,
-			audioDevices,
-			videoDevices,
-			usedAudioDevice,
-			usedVideoDevice,
-			alertOpen,
-			alertTitle,
-			alertContent,
-		} = this.state;
+	getGuestName(): string {
+        return window.localStorage.getItem("guestName") ?? this.props.t("guest");
+    }
+
+    render() {
+        const {id, t} = this.props;
+        const {
+            initializing,
+            guestName,
+            guestNameError,
+            twincode,
+            videoMute,
+            audioMute,
+            status,
+            terminateReason,
+            displayThanks,
+            audioDevices,
+            videoDevices,
+            usedAudioDevice,
+            usedVideoDevice,
+            alertOpen,
+            alertTitle,
+            alertContent,
+        } = this.state;
 
 		if (displayThanks) {
 			return <Thanks onCallBackClick={this.init} />;
@@ -983,26 +548,27 @@
 					/>
 				)}
 
-				{!initializing && !CallStatusOps.isTerminated(status) && (
-					<ParticipantsGrid
-						localVideoRef={this.localVideoRef}
-						localMediaStream={this.callService.getMediaStream()}
-						videoMute={videoMute}
-						twincode={twincode}
-						participants={this.state.participants}
-						isIddle={CallStatusOps.isIddle(status)}
-						guestName={guestName}
-						guestNameError={guestNameError}
-						setGuestName={(guestName: string) =>
-							this.setState({ guestName, guestNameError: guestName === "" })
-						}
-						muteVideoClick={this.muteVideoClick}
-					/>
-				)}
+                {!initializing && !CallStatusOps.isTerminated(status) && (
+                    <ParticipantsGrid
+                        localVideoRef={this.localVideoRef}
+                        localMediaStream={this.callService.getMediaStream()}
+                        videoMute={videoMute}
+                        twincode={twincode}
+                        participants={this.state.participants}
+                        isIddle={CallStatusOps.isIddle(status)}
+                        guestName={guestName}
+                        guestNameError={guestNameError}
+                        setGuestName={(guestName: string) => {
+							this.setState({ guestName, guestNameError: guestName === "" });
+                            window.localStorage.setItem("guestName", guestName);
+                        }
+                        }
+                        muteVideoClick={this.muteVideoClick}
+                    />
+                )}
 
 				{!initializing && CallStatusOps.isTerminated(status) && terminateReason && (
 					<div className="flex w-full flex-1 items-center justify-center text-center">
->>>>>>> d1ca6233
 						<span>
 							<Trans
 								i18nKey={this.getTerminateReasonMessage(terminateReason)}
@@ -1089,78 +655,6 @@
 	selectAudioDevice: (deviceId: string) => void;
 	selectVideoDevice: (deviceId: string) => void;
 }) => {
-<<<<<<< HEAD
-    const {t} = useTranslation();
-    const inCall = CallStatusOps.isActive(status);
-    const isIddle = CallStatusOps.isIddle(status);
-    const inTransfer = APP_TRANSFER && inCall;
-
-    return (
-        <div
-            className="mx-auto flex w-full items-center justify-between md:w-96 md:rounded-lg md:bg-zinc-800 md:px-4 md:py-2">
-            <div>
-                <button
-                    className={[
-                        "flex items-center justify-center rounded-full px-6 py-3 text-white transition ",
-                        isIddle
-                            ? "bg-blue hover:bg-blue/90 active:bg-blue/80"
-                            : "bg-red hover:bg-red/90 active:bg-red/80",
-                    ].join(" ")}
-                    onClick={isIddle ? handleCallClick : hangUpClick}
-                >
-                    <img src={phoneCallIcon} alt="" className="mr-3"/>
-                    {inCall ? (
-                        <Timer/>
-                    ) : (
-                        <span className="font-light">{isIddle ? t("call") : t("audio_call_activity_calling")}</span>
-                    )}
-                </button>
-            </div>
-            {inTransfer &&
-                <div>
-                    <button
-                        className="flex items-center justify-center rounded-full px-6 py-3 text-white transition bg-blue hover:bg-blue/90 active:bg-blue/80"
-                        onClick={handleTransferClick}
-                    >
-                        <img src={phoneCallIcon} alt="" className="mr-3"/>
-                        <span className="font-light">Transfer</span>
-                    </button>
-                </div>
-            }
-
-            <div className="flex items-center justify-end">
-                {!videoMute && IsMobile() && hasVideo && (
-                    <button
-                        className=" ml-3 rounded-full bg-white p-2 hover:bg-white/90 active:bg-white/80 "
-                        onClick={switchCameraClick}
-                    >
-                        <img src={switchCamIcon} alt=""/>
-                    </button>
-                )}
-                {inCall && (
-                    <WhiteButton onClick={muteAudioClick} className="ml-3 rounded-full ">
-                        <img src={audioMute ? micOffIcon : micOnIcon} alt="" className="w-[37px]"/>
-                    </WhiteButton>
-                )}
-                {hasVideo && (
-                    <WhiteButton onClick={muteVideoClick} className="ml-3">
-                        <img src={videoMute ? camOffIcon : camOnIcon} alt="" className="w-[37px]"/>
-                    </WhiteButton>
-                )}
-                {!IsMobile() && (
-                    <SelectDevicesButton
-                        audioDevices={audioDevices}
-                        videoDevices={videoDevices}
-                        usedAudioDevice={usedAudioDevice}
-                        usedVideoDevice={usedVideoDevice}
-                        selectAudioDevice={selectAudioDevice}
-                        selectVideoDevice={selectVideoDevice}
-                    />
-                )}
-            </div>
-        </div>
-    );
-=======
 	const { t } = useTranslation();
 	const inCall = CallStatusOps.isActive(status);
 	const isIddle = CallStatusOps.isIddle(status);
@@ -1199,6 +693,14 @@
 			)}
 
 			<div className="flex items-center justify-end">
+                {!videoMute && IsMobile() && hasVideo && (
+                    <button
+                        className=" ml-3 rounded-full bg-white p-2 hover:bg-white/90 active:bg-white/80 "
+                        onClick={switchCameraClick}
+                    >
+                        <img src={switchCamIcon} alt="" />
+                    </button>
+                )}
 				{inCall && (
 					<WhiteButton onClick={muteAudioClick} className="ml-3 rounded-full ">
 						<img src={audioMute ? micOffIcon : micOnIcon} alt="" className="w-[37px]" />
@@ -1208,14 +710,6 @@
 					<WhiteButton onClick={muteVideoClick} className="ml-3">
 						<img src={videoMute ? camOffIcon : camOnIcon} alt="" className="w-[37px]" />
 					</WhiteButton>
-				)}
-				{!videoMute && IsMobile() && hasVideo && (
-					<button
-						className=" ml-3 rounded-full bg-white p-2 hover:bg-white/90 active:bg-white/80 "
-						onClick={switchCameraClick}
-					>
-						<img src={switchCamIcon} alt="" />
-					</button>
 				)}
 				{!IsMobile() && (
 					<SelectDevicesButton
@@ -1230,7 +724,6 @@
 			</div>
 		</div>
 	);
->>>>>>> d1ca6233
 };
 
 const Timer = () => {
