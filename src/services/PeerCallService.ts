/*
 *  Copyright (c) 2021-2023 twinlife SA.
 *
 *  All Rights Reserved.
 *
 *  Contributors:
 *   Stephane Carrez (Stephane.Carrez@twin.life)
 *   Romain Kolb (romain.kolb@skyrock.com)
 */

const url = import.meta.env.VITE_PROXY_URL;

export type TerminateReason =
	| "busy"
	| "cancel"
	| "connectivity-error"
	| "decline"
	| "general-error"
	| "gone"
	| "revoked"
	| "success"
	| "expired"
	| "not-authorized"
	| "transfer-done"
	| "unknown";

export type TurnServer = {
	url: string;
	username: string;
	password: string;
};

export type CallMessage = SessionInitiateMessage | SessionInitiateResponseMessage |
    SessionAcceptMessage | SessionUpdateMessage | TransportInfoMessage | SessionTerminateMessage | InviteCallRoomMessage |
    JoinCallRoomMessage | MemberJoinMessage;

export type Message = CallConfigMessage | CallMessage;

export type CallConfigMessage = {
	msg: string;
	turnServers: TurnServer[];
	maxSendFrameSize: number;
	maxSendFrameRate: number;
	maxReceivedFrameSize: number;
	maxReceivedFrameRate: number;
};

export type Offer = {
	audio: boolean;
	video: boolean;
	data: boolean;
	group: boolean | undefined;
	transfer: boolean | undefined;
	version: string;
};

export type SessionInitiateMessage = {
	msg: string;
	to: string;
	sdp: string;
	sessionId: string | null | undefined;
	offer: Offer;
	offerToReceive: Offer;
	maxFrameSize: number;
	maxFrameRate: number;
};

export type SessionInitiateResponseMessage = {
	msg: string;
	to: string;
	sessionId: string;
	status: string;
};

export type SessionAcceptMessage = {
	msg: string;
	sessionId: string;
	to: string;
	sdp: string;
	offer: Offer;
	offerToReceive: Offer;
};

export type SessionUpdateMessage = {
	msg: string;
	sessionId: string;
	updateType: string;
	sdp: string;
};

export type TransportCandidate = {
	candidate: string;
	sdpMid: string;
	sdpMLineIndex: number;
	removed: boolean;
};

export type TransportInfoMessage = {
	msg: string;
	sessionId: string;
	candidates: TransportCandidate[];
};

export type SessionTerminateMessage = {
	msg: string;
	sessionId: string;
	reason: TerminateReason;
};

export type InviteCallRoomMessage = {
	msg: "invite-call-room";
	sessionId: string;
	twincodeOutboundId: string;
	callRoomId: string;
	mode: 0;
	maxMemberCount: 0;
};

export type MemberStatus = "member-new" | "member-need-session" | "member-delete";

export type MemberInfo = {
	status: MemberStatus;
	memberId: string;
	sessionId: string | null;
};

export type JoinCallRoomMessage = {
	msg: string;
	callRoomId: string;
	sessionId: string;
	memberId: string;
	members: MemberInfo[];
};

export type MemberJoinMessage = {
	msg: string;
	sessionId: string | null;
	memberId: string;
	status: MemberStatus;
};

export interface PeerCallServiceObserver {
	onIncomingSessionInitiate(sessionId: string, peerId: string, sdp: string, offer: Offer): void;

	onSessionInitiate(to: string, sessionId: string, status: string): void;

	onSessionAccept(sessionId: string, sdp: string, offer: Offer, offerToReceive: Offer): void;

	onSessionUpdate(sessionId: string, updateType: string, sdp: string): void;

	onTransportInfo(sessionId: string, candidates: TransportCandidate[]): void;

	onSessionTerminate(sessionId: string, reason: TerminateReason): void;

	onJoinCallRoom(callRoomId: string, memberId: string, members: MemberInfo[]): void;

	onMemberJoin(sessionId: string | null, memberId: string, status: MemberStatus): void;
}

/**
 * WebRTC session management to send/receive SDPs.
 */
export class PeerCallService {
	private socket: WebSocket | null = null;
	private callConfig: CallConfigMessage | null = null;
	private callObserver: PeerCallServiceObserver | null = null;

<<<<<<< HEAD
    setupWebsocket(): void {
        if(this.socket){
            //In dev useEffect (and thus this function) is called twice.
            return;
        }

        this.socket = new WebSocket(url);
        this.socket.addEventListener("open", (event: Event) => {
            console.log("Websocket is opened");
            this.socket?.send('{"msg":"session-request"}');
        });

        this.socket.addEventListener("message", (msg: MessageEvent) => {
            let req: Message;
            try {
                req = JSON.parse(msg.data.toString());
            } catch (e) {
                return;
            }
            console.log("Received message ", req.msg);
            if (req.msg === "session-config") {
                this.callConfig = req as CallConfigMessage;
            } else if (req.msg === "session-accept") {
                if (this.callObserver) {
                    let sessionAccept: SessionAcceptMessage = req as SessionAcceptMessage;
                    this.callObserver.onSessionAccept(
                        sessionAccept.sessionId,
                        sessionAccept.sdp,
                        sessionAccept.offer,
                        sessionAccept.offerToReceive
                    );
                }
            } else if (req.msg === "session-update") {
                if (this.callObserver) {
                    let sessionUpdate: SessionUpdateMessage = req as SessionUpdateMessage;
                    this.callObserver.onSessionUpdate(
                        sessionUpdate.sessionId,
                        sessionUpdate.updateType,
                        sessionUpdate.sdp
                    );
                }
            } else if (req.msg === "transport-info") {
                if (this.callObserver) {
                    let transportInfo: TransportInfoMessage = req as TransportInfoMessage;
                    this.callObserver.onTransportInfo(transportInfo.sessionId, transportInfo.candidates);
                }
            } else if (req.msg === "session-terminate") {
                if (this.callObserver) {
                    let sessionTerminate: SessionTerminateMessage = req as SessionTerminateMessage;
                    this.callObserver.onSessionTerminate(sessionTerminate.sessionId, sessionTerminate.reason);
                }
            } else if (req.msg === "session-initiate-response") {
                if (this.callObserver) {
                    let initResponse: SessionInitiateResponseMessage = req as SessionInitiateResponseMessage;
                    this.callObserver.onSessionInitiate(initResponse.to, initResponse.sessionId, initResponse.status);
                }
            } else if (req.msg === "session-initiate") {
                if (this.callObserver) {
                    let sessionInitiate: SessionInitiateMessage = req as SessionInitiateMessage;
                    if (sessionInitiate.sessionId) {
                        this.callObserver.onIncomingSessionInitiate(
                            sessionInitiate.sessionId,
                            sessionInitiate.to,
                            sessionInitiate.sdp,
                            sessionInitiate.offer
                        );
                    }
                }
            } else if (req.msg === "join-callroom") {
                if (this.callObserver) {
                    let joinRoom: JoinCallRoomMessage = req as JoinCallRoomMessage;
                    this.callObserver.onJoinCallRoom(joinRoom.callRoomId, joinRoom.memberId, joinRoom.members);
                }
            } else if (req.msg === "member-join") {
                if (this.callObserver) {
                    let memberJoin: MemberJoinMessage = req as MemberJoinMessage;
                    this.callObserver.onMemberJoin(memberJoin.sessionId, memberJoin.memberId, memberJoin.status);
                }
            } else {
                console.log("Unsupported message ", req);
            }
        });
=======
	setupWebsocket(): void {
		this.socket = new WebSocket(url);
		this.socket.addEventListener("open", (event: Event) => {
			console.log("Websocket is opened");
			this.socket?.send('{"msg":"session-request"}');
		});

		this.socket.addEventListener("message", (msg: MessageEvent) => {
			let req: RequestMessage;
			try {
				req = JSON.parse(msg.data.toString());
			} catch (e) {
				return;
			}
			console.log("Received ", req.msg);
			if (req.msg === "session-config") {
				this.callConfig = req as CallConfigMessage;
			} else if (req.msg === "session-accept") {
				if (this.callObserver) {
					const sessionAccept: SessionAcceptMessage = req as SessionAcceptMessage;
					this.callObserver.onSessionAccept(
						sessionAccept.sessionId,
						sessionAccept.sdp,
						sessionAccept.offer,
						sessionAccept.offerToReceive
					);
				}
			} else if (req.msg === "session-update") {
				if (this.callObserver) {
					const sessionUpdate: SessionUpdateMessage = req as SessionUpdateMessage;
					this.callObserver.onSessionUpdate(
						sessionUpdate.sessionId,
						sessionUpdate.updateType,
						sessionUpdate.sdp
					);
				}
			} else if (req.msg === "transport-info") {
				if (this.callObserver) {
					const transportInfo: TransportInfoMessage = req as TransportInfoMessage;
					this.callObserver.onTransportInfo(transportInfo.sessionId, transportInfo.candidates);
				}
			} else if (req.msg === "session-terminate") {
				if (this.callObserver) {
					const sessionTerminate: SessionTerminateMessage = req as SessionTerminateMessage;
					this.callObserver.onSessionTerminate(sessionTerminate.sessionId, sessionTerminate.reason);
				}
			} else if (req.msg === "session-initiate-response") {
				if (this.callObserver) {
					const initResponse: SessionInitiateResponseMessage = req as SessionInitiateResponseMessage;
					this.callObserver.onSessionInitiate(initResponse.to, initResponse.sessionId, initResponse.status);
				}
			} else if (req.msg === "session-initiate") {
				if (this.callObserver) {
					const sessionInitiate: SessionInitiateMessage = req as SessionInitiateMessage;
					if (sessionInitiate.sessionId) {
						this.callObserver.onIncomingSessionInitiate(
							sessionInitiate.sessionId,
							sessionInitiate.to,
							sessionInitiate.sdp,
							sessionInitiate.offer
						);
					}
				}
			} else if (req.msg === "join-callroom") {
				if (this.callObserver) {
					const joinRoom: JoinCallRoomMessage = req as JoinCallRoomMessage;
					this.callObserver.onJoinCallRoom(joinRoom.callRoomId, joinRoom.memberId, joinRoom.members);
				}
			} else if (req.msg === "member-join") {
				if (this.callObserver) {
					const memberJoin: MemberJoinMessage = req as MemberJoinMessage;
					this.callObserver.onMemberJoin(memberJoin.sessionId, memberJoin.memberId, memberJoin.status);
				}
			} else {
				console.log("Unsupported message ", req);
			}
		});
>>>>>>> ea2e6ba9

		this.socket.addEventListener("close", (event: CloseEvent) => {
			console.log("Websocket is closed");
		});

		this.socket.addEventListener("error", (event: Event) => {
			console.error("Websocket error", event);
		});
	}

	setObserver(observer: PeerCallServiceObserver): void {
		this.callObserver = observer;
	}

	/**
	 * Get the WebRTC configuration to create the peer connection.
	 *
	 * @returns  the WebRTC configuration with turn servers.
	 */
	getConfiguration(): any {
		const iceServers: Array<RTCIceServer> = [];
		if (this.callConfig) {
			for (let i = 0; i < this.callConfig.turnServers.length; i++) {
				const turnServer = this.callConfig.turnServers[i];
				iceServers.push({
					urls: turnServer.url,
					username: turnServer.username,
					credential: turnServer.password,
				});
				break;
			}
		}

		const result = {
			iceServers: iceServers,
			// bundlePolicy: "balanced",
			// sdpSemantics: 'unified-plan'
			// rtcpMuxPolicy: 'require',
			// iceTransportPolicy: 'all'
		};
		return result;
	}

	sessionInitiate(to: string, sdp: string, offer: Offer) {
		const msg: SessionInitiateMessage = {
			msg: "session-initiate",
			to: to,
			sdp: sdp,
			offer: offer,
			offerToReceive: offer,
			maxFrameRate: 60,
			maxFrameSize: 921600,
			sessionId: null,
		};

        this.sendMessage(msg);
    }

	sessionAccept(sessionId: string, to: string, sdp: string, offer: Offer) {
		const msg: SessionAcceptMessage = {
			msg: "session-accept",
			sessionId: sessionId,
			to: to,
			sdp: sdp,
			offer: offer,
			offerToReceive: offer,
		};

        this.sendMessage(msg);
    }

	sessionUpdate(sessionId: string, sdp: string, updateType: string) {
		const msg: SessionUpdateMessage = {
			msg: "session-update",
			sessionId: sessionId,
			sdp: sdp,
			updateType: updateType,
		};

        this.sendMessage(msg);
    }

	transportInfo(sessionId: string, candidate: string, label: string, index: number) {
		const msg: TransportInfoMessage = {
			msg: "transport-info",
			sessionId: sessionId,
			candidates: [
				{
					sdpMid: label,
					sdpMLineIndex: index,
					candidate: candidate,
					removed: false,
				},
			],
		};

        console.log("send transport info to " + sessionId + " candidate " + candidate);
        this.sendMessage(msg);
    }

	sessionTerminate(sessionId: string, reason: TerminateReason) {
		const msg: SessionTerminateMessage = {
			msg: "session-terminate",
			sessionId: sessionId,
			reason: reason,
		};

        this.sendMessage(msg);
    }

	inviteCallRoom(sessionId: string, callRoomId: string, twincodeOutboundId: string) {
		const msg: InviteCallRoomMessage = {
			msg: "invite-call-room",
			sessionId: sessionId,
			callRoomId: callRoomId,
			twincodeOutboundId: twincodeOutboundId,
			mode: 0,
			maxMemberCount: 0,
		};

        this.sendMessage(msg);
    }

    private sendMessage(msg: CallMessage) {
        console.log("Sending message ", msg);
        this.socket?.send(JSON.stringify(msg));
    }
}<|MERGE_RESOLUTION|>--- conflicted
+++ resolved
@@ -30,11 +30,13 @@
 	password: string;
 };
 
-export type CallMessage = SessionInitiateMessage | SessionInitiateResponseMessage |
-    SessionAcceptMessage | SessionUpdateMessage | TransportInfoMessage | SessionTerminateMessage | InviteCallRoomMessage |
-    JoinCallRoomMessage | MemberJoinMessage;
-
-export type Message = CallConfigMessage | CallMessage;
+export type Message = {
+	msg: string;
+};
+
+export type RequestMessage = {
+	msg: string;
+};
 
 export type CallConfigMessage = {
 	msg: string;
@@ -165,7 +167,6 @@
 	private callConfig: CallConfigMessage | null = null;
 	private callObserver: PeerCallServiceObserver | null = null;
 
-<<<<<<< HEAD
     setupWebsocket(): void {
         if(this.socket){
             //In dev useEffect (and thus this function) is called twice.
@@ -190,7 +191,7 @@
                 this.callConfig = req as CallConfigMessage;
             } else if (req.msg === "session-accept") {
                 if (this.callObserver) {
-                    let sessionAccept: SessionAcceptMessage = req as SessionAcceptMessage;
+                    const sessionAccept: SessionAcceptMessage = req as SessionAcceptMessage;
                     this.callObserver.onSessionAccept(
                         sessionAccept.sessionId,
                         sessionAccept.sdp,
@@ -200,7 +201,7 @@
                 }
             } else if (req.msg === "session-update") {
                 if (this.callObserver) {
-                    let sessionUpdate: SessionUpdateMessage = req as SessionUpdateMessage;
+                    const sessionUpdate: SessionUpdateMessage = req as SessionUpdateMessage;
                     this.callObserver.onSessionUpdate(
                         sessionUpdate.sessionId,
                         sessionUpdate.updateType,
@@ -209,22 +210,22 @@
                 }
             } else if (req.msg === "transport-info") {
                 if (this.callObserver) {
-                    let transportInfo: TransportInfoMessage = req as TransportInfoMessage;
+                    const transportInfo: TransportInfoMessage = req as TransportInfoMessage;
                     this.callObserver.onTransportInfo(transportInfo.sessionId, transportInfo.candidates);
                 }
             } else if (req.msg === "session-terminate") {
                 if (this.callObserver) {
-                    let sessionTerminate: SessionTerminateMessage = req as SessionTerminateMessage;
+                    const sessionTerminate: SessionTerminateMessage = req as SessionTerminateMessage;
                     this.callObserver.onSessionTerminate(sessionTerminate.sessionId, sessionTerminate.reason);
                 }
             } else if (req.msg === "session-initiate-response") {
                 if (this.callObserver) {
-                    let initResponse: SessionInitiateResponseMessage = req as SessionInitiateResponseMessage;
+                    const initResponse: SessionInitiateResponseMessage = req as SessionInitiateResponseMessage;
                     this.callObserver.onSessionInitiate(initResponse.to, initResponse.sessionId, initResponse.status);
                 }
             } else if (req.msg === "session-initiate") {
                 if (this.callObserver) {
-                    let sessionInitiate: SessionInitiateMessage = req as SessionInitiateMessage;
+                    const sessionInitiate: SessionInitiateMessage = req as SessionInitiateMessage;
                     if (sessionInitiate.sessionId) {
                         this.callObserver.onIncomingSessionInitiate(
                             sessionInitiate.sessionId,
@@ -236,97 +237,18 @@
                 }
             } else if (req.msg === "join-callroom") {
                 if (this.callObserver) {
-                    let joinRoom: JoinCallRoomMessage = req as JoinCallRoomMessage;
+                    const joinRoom: JoinCallRoomMessage = req as JoinCallRoomMessage;
                     this.callObserver.onJoinCallRoom(joinRoom.callRoomId, joinRoom.memberId, joinRoom.members);
                 }
             } else if (req.msg === "member-join") {
                 if (this.callObserver) {
-                    let memberJoin: MemberJoinMessage = req as MemberJoinMessage;
+                    const memberJoin: MemberJoinMessage = req as MemberJoinMessage;
                     this.callObserver.onMemberJoin(memberJoin.sessionId, memberJoin.memberId, memberJoin.status);
                 }
             } else {
                 console.log("Unsupported message ", req);
             }
         });
-=======
-	setupWebsocket(): void {
-		this.socket = new WebSocket(url);
-		this.socket.addEventListener("open", (event: Event) => {
-			console.log("Websocket is opened");
-			this.socket?.send('{"msg":"session-request"}');
-		});
-
-		this.socket.addEventListener("message", (msg: MessageEvent) => {
-			let req: RequestMessage;
-			try {
-				req = JSON.parse(msg.data.toString());
-			} catch (e) {
-				return;
-			}
-			console.log("Received ", req.msg);
-			if (req.msg === "session-config") {
-				this.callConfig = req as CallConfigMessage;
-			} else if (req.msg === "session-accept") {
-				if (this.callObserver) {
-					const sessionAccept: SessionAcceptMessage = req as SessionAcceptMessage;
-					this.callObserver.onSessionAccept(
-						sessionAccept.sessionId,
-						sessionAccept.sdp,
-						sessionAccept.offer,
-						sessionAccept.offerToReceive
-					);
-				}
-			} else if (req.msg === "session-update") {
-				if (this.callObserver) {
-					const sessionUpdate: SessionUpdateMessage = req as SessionUpdateMessage;
-					this.callObserver.onSessionUpdate(
-						sessionUpdate.sessionId,
-						sessionUpdate.updateType,
-						sessionUpdate.sdp
-					);
-				}
-			} else if (req.msg === "transport-info") {
-				if (this.callObserver) {
-					const transportInfo: TransportInfoMessage = req as TransportInfoMessage;
-					this.callObserver.onTransportInfo(transportInfo.sessionId, transportInfo.candidates);
-				}
-			} else if (req.msg === "session-terminate") {
-				if (this.callObserver) {
-					const sessionTerminate: SessionTerminateMessage = req as SessionTerminateMessage;
-					this.callObserver.onSessionTerminate(sessionTerminate.sessionId, sessionTerminate.reason);
-				}
-			} else if (req.msg === "session-initiate-response") {
-				if (this.callObserver) {
-					const initResponse: SessionInitiateResponseMessage = req as SessionInitiateResponseMessage;
-					this.callObserver.onSessionInitiate(initResponse.to, initResponse.sessionId, initResponse.status);
-				}
-			} else if (req.msg === "session-initiate") {
-				if (this.callObserver) {
-					const sessionInitiate: SessionInitiateMessage = req as SessionInitiateMessage;
-					if (sessionInitiate.sessionId) {
-						this.callObserver.onIncomingSessionInitiate(
-							sessionInitiate.sessionId,
-							sessionInitiate.to,
-							sessionInitiate.sdp,
-							sessionInitiate.offer
-						);
-					}
-				}
-			} else if (req.msg === "join-callroom") {
-				if (this.callObserver) {
-					const joinRoom: JoinCallRoomMessage = req as JoinCallRoomMessage;
-					this.callObserver.onJoinCallRoom(joinRoom.callRoomId, joinRoom.memberId, joinRoom.members);
-				}
-			} else if (req.msg === "member-join") {
-				if (this.callObserver) {
-					const memberJoin: MemberJoinMessage = req as MemberJoinMessage;
-					this.callObserver.onMemberJoin(memberJoin.sessionId, memberJoin.memberId, memberJoin.status);
-				}
-			} else {
-				console.log("Unsupported message ", req);
-			}
-		});
->>>>>>> ea2e6ba9
 
 		this.socket.addEventListener("close", (event: CloseEvent) => {
 			console.log("Websocket is closed");
@@ -406,8 +328,8 @@
 			updateType: updateType,
 		};
 
-        this.sendMessage(msg);
-    }
+		this.socket?.send(JSON.stringify(msg));
+	}
 
 	transportInfo(sessionId: string, candidate: string, label: string, index: number) {
 		const msg: TransportInfoMessage = {
@@ -423,9 +345,9 @@
 			],
 		};
 
-        console.log("send transport info to " + sessionId + " candidate " + candidate);
-        this.sendMessage(msg);
-    }
+		// console.log("send transport info to " + sessionId + " candidate " + candidate);
+		this.socket?.send(JSON.stringify(msg));
+	}
 
 	sessionTerminate(sessionId: string, reason: TerminateReason) {
 		const msg: SessionTerminateMessage = {
@@ -434,8 +356,8 @@
 			reason: reason,
 		};
 
-        this.sendMessage(msg);
-    }
+		this.socket?.send(JSON.stringify(msg));
+	}
 
 	inviteCallRoom(sessionId: string, callRoomId: string, twincodeOutboundId: string) {
 		const msg: InviteCallRoomMessage = {
